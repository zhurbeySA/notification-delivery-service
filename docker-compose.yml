services:
  app:
    container_name: app
    build: .
    stop_signal: SIGINT
  prometheus-server:
    container_name: prometheus-server
    volumes:
      - ./prometheus.yml:/etc/prometheus/prometheus.yml
    image: prom/prometheus
  grafana:
    container_name: grafana
<<<<<<< HEAD
    image: grafana/grafana:7.5.9
=======
#    image: grafana/grafana:8.0.4
    image: uranix/grafana-with-dashboards
>>>>>>> 702422ee
    ports:
      - "3000:3000"<|MERGE_RESOLUTION|>--- conflicted
+++ resolved
@@ -10,11 +10,7 @@
     image: prom/prometheus
   grafana:
     container_name: grafana
-<<<<<<< HEAD
-    image: grafana/grafana:7.5.9
-=======
 #    image: grafana/grafana:8.0.4
     image: uranix/grafana-with-dashboards
->>>>>>> 702422ee
     ports:
       - "3000:3000"